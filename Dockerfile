# syntax=docker/dockerfile:1

<<<<<<< HEAD
FROM golang:1.23 as build
=======
FROM golang:1.24 as build
>>>>>>> e1fe6088
WORKDIR /app

ARG VERSION=v0.0.0
ENV CGO_ENABLED=1

COPY ./ ./
RUN go mod download
RUN go build -ldflags="-s -w -X github.com/bloodhoundad/azurehound/v2/constants.Version=$VERSION+docker"

FROM gcr.io/distroless/base-debian12:nonroot
LABEL org.opencontainers.image.source https://github.com/BloodHoundAD/AzureHound
COPY --from=build /app/azurehound /
ENTRYPOINT ["/azurehound"]<|MERGE_RESOLUTION|>--- conflicted
+++ resolved
@@ -1,10 +1,6 @@
 # syntax=docker/dockerfile:1
 
-<<<<<<< HEAD
-FROM golang:1.23 as build
-=======
 FROM golang:1.24 as build
->>>>>>> e1fe6088
 WORKDIR /app
 
 ARG VERSION=v0.0.0
