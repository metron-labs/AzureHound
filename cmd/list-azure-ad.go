// Copyright (C) 2022 Specter Ops, Inc.
//
// This file is part of AzureHound.
//
// AzureHound is free software: you can redistribute it and/or modify
// it under the terms of the GNU General Public License as published by
// the Free Software Foundation, either version 3 of the License, or
// (at your option) any later version.
//
// AzureHound is distributed in the hope that it will be useful,
// but WITHOUT ANY WARRANTY; without even the implied warranty of
// MERCHANTABILITY or FITNESS FOR A PARTICULAR PURPOSE.  See the
// GNU General Public License for more details.
//
// You should have received a copy of the GNU General Public License
// along with this program.  If not, see <https://www.gnu.org/licenses/>.

package cmd

import (
	"context"
	"fmt"
	"os"
	"os/signal"
	"time"

	"github.com/bloodhoundad/azurehound/v2/client"
	"github.com/bloodhoundad/azurehound/v2/panicrecovery"
	"github.com/bloodhoundad/azurehound/v2/pipeline"
	"github.com/spf13/cobra"
)

func init() {
	listRootCmd.AddCommand(listAzureADCmd)
}

var listAzureADCmd = &cobra.Command{
	Use:               "az-ad",
	Long:              "Lists All Azure AD Entities",
	PersistentPreRunE: persistentPreRunE,
	Run:               listAzureADCmdImpl,
	SilenceUsage:      true,
}

func listAzureADCmdImpl(cmd *cobra.Command, args []string) {
	if len(args) > 0 {
		exit(fmt.Errorf("unsupported subcommand: %v", args))
	}

	ctx, stop := signal.NotifyContext(cmd.Context(), os.Interrupt, os.Kill)
	defer gracefulShutdown(stop)

	log.V(1).Info("testing connections")
	azClient := connectAndCreateClient()
	log.Info("collecting azure ad objects...")
	start := time.Now()
	stream := listAllAD(ctx, azClient)
	panicrecovery.HandleBubbledPanic(ctx, stop, log)
	outputStream(ctx, stream)
	duration := time.Since(start)
	log.Info("collection completed", "duration", duration.String())
}

func listAllAD(ctx context.Context, client client.AzureClient) <-chan interface{} {
	var (
		devices  = make(chan interface{})
		devices2 = make(chan interface{})

		groups  = make(chan interface{})
		groups2 = make(chan interface{})
		groups3 = make(chan interface{})

		roles  = make(chan interface{})
		roles2 = make(chan interface{})

		servicePrincipals  = make(chan interface{})
		servicePrincipals2 = make(chan interface{})
		servicePrincipals3 = make(chan interface{})

		tenants = make(chan interface{})
	)

	// Enumerate Apps, AppOwners and AppMembers
	appChans := pipeline.TeeFixed(ctx.Done(), listApps(ctx, client), 2)
	apps := pipeline.ToAny(ctx.Done(), appChans[0])
	appOwners := pipeline.ToAny(ctx.Done(), listAppOwners(ctx, client, appChans[1]))

	// Enumerate Devices and DeviceOwners
	pipeline.Tee(ctx.Done(), listDevices(ctx, client), devices, devices2)
	deviceOwners := listDeviceOwners(ctx, client, devices2)

	// Enumerate Groups, GroupOwners and GroupMembers
	pipeline.Tee(ctx.Done(), listGroups(ctx, client), groups, groups2, groups3)
	groupOwners := listGroupOwners(ctx, client, groups2)
	groupMembers := listGroupMembers(ctx, client, groups3)

	// Enumerate ServicePrincipals and ServicePrincipalOwners
	pipeline.Tee(ctx.Done(), listServicePrincipals(ctx, client), servicePrincipals, servicePrincipals2, servicePrincipals3)
	servicePrincipalOwners := listServicePrincipalOwners(ctx, client, servicePrincipals2)

	// Enumerate Tenants
	pipeline.Tee(ctx.Done(), listTenants(ctx, client), tenants)

	// Enumerate Users
	users := listUsers(ctx, client)

	// Enumerate Roles and RoleAssignments
	pipeline.Tee(ctx.Done(), listRoles(ctx, client), roles, roles2)
	roleAssignments := listRoleAssignments(ctx, client, roles2)

	// Enumerate AppRoleAssignments
	appRoleAssignments := listAppRoleAssignments(ctx, client, servicePrincipals3)

<<<<<<< HEAD
	// Enumerate Role Management Policy Assignments
	roleManagementPolicyAssignments := listRoleAssignmentPolicies(ctx, client)
=======
	//Enumerate unified role eligibility instances
	unifiedRoleEligibilitySchedules := listRoleEligibilityScheduleInstances(ctx, client)
>>>>>>> 6aea89e4

	return pipeline.Mux(ctx.Done(),
		appOwners,
		appRoleAssignments,
		apps,
		deviceOwners,
		devices,
		groupMembers,
		groupOwners,
		groups,
		roleAssignments,
		roles,
		servicePrincipalOwners,
		servicePrincipals,
		tenants,
		users,
<<<<<<< HEAD
		roleManagementPolicyAssignments,
=======
		unifiedRoleEligibilitySchedules,
>>>>>>> 6aea89e4
	)
}<|MERGE_RESOLUTION|>--- conflicted
+++ resolved
@@ -111,13 +111,11 @@
 	// Enumerate AppRoleAssignments
 	appRoleAssignments := listAppRoleAssignments(ctx, client, servicePrincipals3)
 
-<<<<<<< HEAD
+	//Enumerate unified role eligibility instances
+	unifiedRoleEligibilitySchedules := listRoleEligibilityScheduleInstances(ctx, client)
+
 	// Enumerate Role Management Policy Assignments
 	roleManagementPolicyAssignments := listRoleAssignmentPolicies(ctx, client)
-=======
-	//Enumerate unified role eligibility instances
-	unifiedRoleEligibilitySchedules := listRoleEligibilityScheduleInstances(ctx, client)
->>>>>>> 6aea89e4
 
 	return pipeline.Mux(ctx.Done(),
 		appOwners,
@@ -134,10 +132,7 @@
 		servicePrincipals,
 		tenants,
 		users,
-<<<<<<< HEAD
+		unifiedRoleEligibilitySchedules,
 		roleManagementPolicyAssignments,
-=======
-		unifiedRoleEligibilitySchedules,
->>>>>>> 6aea89e4
 	)
 }